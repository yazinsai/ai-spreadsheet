'use client';

// Settings panel for global defaults and API configuration
// Alternative: Consider using a drawer component library for better UX

import React, { useState, useEffect } from 'react';
import { useStore } from '@/lib/store';
import { setApiKey, validateApiKey } from '@/lib/ai';
import { backupDb, storageInfo } from '@/lib/persist';
import ModelSelector from './ModelSelector';
import { clsx } from 'clsx';

interface SettingsProps {
  isOpen: boolean;
  onClose: () => void;
}

export default function Settings({ isOpen, onClose }: SettingsProps) {
  const store = useStore();
  const { settings } = store;
  
  const [apiKey, setApiKeyState] = useState('');
  const [isValidatingKey, setIsValidatingKey] = useState(false);
  const [keyValidation, setKeyValidation] = useState<'valid' | 'invalid' | null>(null);
  const [storageUsage, setStorageUsage] = useState({ used: 0, quota: 0 });
  
  // Load API key from localStorage on mount
  useEffect(() => {
    if (typeof window !== 'undefined') {
      const savedKey = localStorage.getItem('OPENROUTER_API_KEY') || '';
      setApiKeyState(savedKey);
    }
  }, []);
  
  // Load storage info
  useEffect(() => {
    if (isOpen) {
      storageInfo.getUsage().then(setStorageUsage);
    }
  }, [isOpen]);
  
  const handleApiKeyChange = async (key: string) => {
    setApiKeyState(key);
    setKeyValidation(null);
    
    if (key) {
      setIsValidatingKey(true);
      const isValid = await validateApiKey(key);
      setKeyValidation(isValid ? 'valid' : 'invalid');
      setIsValidatingKey(false);
      
      if (isValid) {
        setApiKey(key);
      }
    }
  };
  
  const handleSave = () => {
    if (apiKey) {
      setApiKey(apiKey);
    }
    onClose();
  };
  
  const handleExportBackup = async () => {
    try {
      await backupDb.downloadBackup();
    } catch (error) {
      alert(`Failed to export backup: ${(error as Error).message}`);
    }
  };
  
  const handleImportBackup = async (file: File) => {
    try {
      const content = await file.text();
      await backupDb.import(content);
      alert('Backup imported successfully. Please refresh the page.');
      window.location.reload();
    } catch (error) {
      alert(`Failed to import backup: ${(error as Error).message}`);
    }
  };
  
  const handleReset = async () => {
    if (confirm('Reset all settings to defaults? This cannot be undone.')) {
      await store.resetSettings();
    }
  };
  
  if (!isOpen) return null;
  
  return (
    <div className="fixed inset-0 bg-black bg-opacity-50 flex items-center justify-center z-50">
      <div className="bg-white dark:bg-gray-800 rounded-lg shadow-xl w-full max-w-2xl max-h-[90vh] overflow-hidden">
        <div className="p-6 border-b border-gray-200 dark:border-gray-700">
          <h2 className="text-xl font-semibold text-gray-900 dark:text-gray-100">Settings</h2>
        </div>
        
        <div className="p-6 space-y-6 overflow-y-auto max-h-[calc(90vh-180px)]">
          {/* API Configuration */}
          <div>
            <h3 className="text-lg font-medium mb-4 text-gray-900 dark:text-gray-100">API Configuration</h3>
            
            <div>
              <label className="block text-sm font-medium text-gray-700 dark:text-gray-300 mb-2">
                OpenRouter API Key
              </label>
              <div className="flex items-center space-x-2">
                <input
                  type="password"
                  value={apiKey}
                  onChange={(e) => handleApiKeyChange(e.target.value)}
                  placeholder="sk-or-..."
                  className={clsx(
                    'flex-1 px-3 py-2 border rounded-md focus:outline-none focus:ring-2 bg-white dark:bg-gray-700 text-gray-900 dark:text-gray-100',
                    keyValidation === 'valid' 
                      ? 'border-green-300 dark:border-green-600 focus:ring-green-500'
                      : keyValidation === 'invalid'
                      ? 'border-red-300 dark:border-red-600 focus:ring-red-500'
                      : 'border-gray-300 dark:border-gray-600 focus:ring-blue-500'
                  )}
                />
                {isValidatingKey && (
                  <div className="w-5 h-5 border-2 border-blue-500 border-t-transparent rounded-full animate-spin" />
                )}
                {keyValidation === 'valid' && (
                  <span className="text-green-600">✓</span>
                )}
                {keyValidation === 'invalid' && (
                  <span className="text-red-600">✗</span>
                )}
              </div>
              <p className="mt-1 text-sm text-gray-500 dark:text-gray-400">
                Get your API key from{' '}
                <a 
                  href="https://openrouter.ai/keys" 
                  target="_blank" 
                  rel="noopener noreferrer"
                  className="text-blue-600 dark:text-blue-400 hover:underline"
                >
                  OpenRouter
                </a>
              </p>
            </div>
          </div>
          
          {/* Default Model Settings */}
          <div>
            <h3 className="text-lg font-medium mb-4 text-gray-900 dark:text-gray-100">Default Model Settings</h3>
            
            <div className="space-y-4">
              <div>
                <label className="block text-sm font-medium text-gray-700 dark:text-gray-300 mb-2">
                  Default Model
                </label>
                <ModelSelector
                  value={settings.defaultModelId}
<<<<<<< HEAD
                  onChange={(id) => store.updateSettings({ defaultModelId: id })}
                />
=======
                  onChange={(e) => store.updateSettings({ defaultModelId: e.target.value })}
                  className="w-full px-3 py-2 border border-gray-300 dark:border-gray-600 bg-white dark:bg-gray-700 text-gray-900 dark:text-gray-100 rounded-md focus:outline-none focus:ring-2 focus:ring-blue-500"
                >
                  {MODEL_OPTIONS.map(model => (
                    <option key={model.id} value={model.id}>
                      {model.label}
                    </option>
                  ))}
                </select>
>>>>>>> bfa3fdbe
              </div>
              
              <div>
                <label className="block text-sm font-medium text-gray-700 dark:text-gray-300 mb-2">
                  Default Temperature ({settings.defaultTemperature})
                </label>
                <input
                  type="range"
                  min="0"
                  max="1"
                  step="0.1"
                  value={settings.defaultTemperature}
                  onChange={(e) => store.updateSettings({ 
                    defaultTemperature: parseFloat(e.target.value) 
                  })}
                  className="w-full"
                />
                <p className="text-sm text-gray-500 mt-1">
                  Lower = more focused, Higher = more creative
                </p>
              </div>
              
              <div>
                <label className="block text-sm font-medium text-gray-700 dark:text-gray-300 mb-2">
                  Default Max Tokens
                </label>
                <input
                  type="number"
                  min="1"
                  max="4096"
                  value={settings.defaultMaxTokens}
                  onChange={(e) => store.updateSettings({ 
                    defaultMaxTokens: parseInt(e.target.value) || 512 
                  })}
                  className="w-full px-3 py-2 border border-gray-300 dark:border-gray-600 bg-white dark:bg-gray-700 text-gray-900 dark:text-gray-100 rounded-md focus:outline-none focus:ring-2 focus:ring-blue-500"
                />
              </div>
            </div>
          </div>
          
          {/* Performance Settings */}
          <div>
            <h3 className="text-lg font-medium mb-4 text-gray-900 dark:text-gray-100">Performance</h3>
            
            <div className="space-y-4">
              <div>
                <label className="block text-sm font-medium text-gray-700 dark:text-gray-300 mb-2">
                  Concurrency ({settings.concurrency} parallel requests)
                </label>
                <input
                  type="range"
                  min="1"
                  max="10"
                  value={settings.concurrency}
                  onChange={(e) => store.updateSettings({ 
                    concurrency: parseInt(e.target.value) 
                  })}
                  className="w-full"
                />
                <p className="text-sm text-gray-500 mt-1">
                  Higher = faster processing but may hit rate limits
                </p>
              </div>
              
              <div>
                <label className="block text-sm font-medium text-gray-700 dark:text-gray-300 mb-2">
                  Max Input Characters (0 = unlimited)
                </label>
                <input
                  type="number"
                  min="0"
                  max="10000"
                  step="100"
                  value={settings.maxInputChars || 0}
                  onChange={(e) => store.updateSettings({ 
                    maxInputChars: parseInt(e.target.value) || 0 
                  })}
                  className="w-full px-3 py-2 border border-gray-300 dark:border-gray-600 bg-white dark:bg-gray-700 text-gray-900 dark:text-gray-100 rounded-md focus:outline-none focus:ring-2 focus:ring-blue-500"
                />
                <p className="text-sm text-gray-500 mt-1">
                  Truncate rendered prompts to this length (per row)
                </p>
              </div>
            </div>
          </div>
          
          {/* Data Management */}
          <div>
            <h3 className="text-lg font-medium mb-4 text-gray-900 dark:text-gray-100">Data Management</h3>
            
            <div className="space-y-4">
              <div>
                <p className="text-sm text-gray-600 dark:text-gray-400 mb-2">
                  Storage: {storageInfo.formatBytes(storageUsage.used)} / {storageInfo.formatBytes(storageUsage.quota)}
                </p>
                <div className="w-full bg-gray-200 dark:bg-gray-700 rounded-full h-2">
                  <div 
                    className="bg-blue-500 h-2 rounded-full"
                    style={{ 
                      width: `${storageUsage.quota ? (storageUsage.used / storageUsage.quota) * 100 : 0}%` 
                    }}
                  />
                </div>
              </div>
              
              <div className="flex space-x-3">
                <button
                  onClick={handleExportBackup}
                  className="px-4 py-2 bg-green-600 text-white rounded-md hover:bg-green-700"
                >
                  Export Backup
                </button>
                
                <label className="px-4 py-2 bg-blue-600 text-white rounded-md hover:bg-blue-700 cursor-pointer">
                  Import Backup
                  <input
                    type="file"
                    accept=".json"
                    onChange={(e) => {
                      const file = e.target.files?.[0];
                      if (file) handleImportBackup(file);
                    }}
                    className="hidden"
                  />
                </label>
                
                <button
                  onClick={handleReset}
                  className="px-4 py-2 bg-red-600 text-white rounded-md hover:bg-red-700"
                >
                  Reset Settings
                </button>
              </div>
            </div>
          </div>
        </div>
        
        <div className="p-6 border-t border-gray-200 dark:border-gray-700 flex justify-end space-x-3">
          <button
            onClick={onClose}
            className="px-4 py-2 border border-gray-300 dark:border-gray-600 rounded-md text-gray-700 dark:text-gray-300 hover:bg-gray-50 dark:hover:bg-gray-700"
          >
            Cancel
          </button>
          <button
            onClick={handleSave}
            className="px-4 py-2 bg-blue-600 text-white rounded-md hover:bg-blue-700"
          >
            Save & Close
          </button>
        </div>
      </div>
    </div>
  );
}<|MERGE_RESOLUTION|>--- conflicted
+++ resolved
@@ -155,20 +155,8 @@
                 </label>
                 <ModelSelector
                   value={settings.defaultModelId}
-<<<<<<< HEAD
                   onChange={(id) => store.updateSettings({ defaultModelId: id })}
                 />
-=======
-                  onChange={(e) => store.updateSettings({ defaultModelId: e.target.value })}
-                  className="w-full px-3 py-2 border border-gray-300 dark:border-gray-600 bg-white dark:bg-gray-700 text-gray-900 dark:text-gray-100 rounded-md focus:outline-none focus:ring-2 focus:ring-blue-500"
-                >
-                  {MODEL_OPTIONS.map(model => (
-                    <option key={model.id} value={model.id}>
-                      {model.label}
-                    </option>
-                  ))}
-                </select>
->>>>>>> bfa3fdbe
               </div>
               
               <div>
